<<<<<<< HEAD
def main():
    print("Hello from data-prep!")
=======
#!/usr/bin/env python3
"""
Processes a JSON chat export (e.g., from Telegram) into filtered conversation
sessions, chunked by time and token limits, suitable for further analysis or
LLM fine-tuning.

This script performs the following steps:
0. Sets up logging configuration using either standard logging configuration file or Loguru (more pythonic).

1. Loads a model specific tokenizer using HuggingFace Transformers (fallback to TikToken).

2. Setup S3 client for uploading processed data if needed.

3. Loads the raw JSON export from a single file or a directory of files.
    - If a file is specified, it processes that single JSON file, which should contain a list of chats.
    - If a directory is specified, it processes all JSON files within it, which should each contain a single chat.

4. From the loaded raw data, start building `Chat` objects containing `Message` objects
   filtering for textual content and applying the date limit if specified.

5. Chunks messages within each chat into conversation 'blocks' based on time gaps
   (`convo_block_thereshold_secs`) and token counts (`min_tokens_per_block`,
   `max_tokens_per_block`). Discards blocks outside the token range. Discards conversations with no blocks.

6. Merges consecutive messages from the same sender within each block,
   prefixing each original message line with a delimiter (`message_delimiter`).
   Optionally prepends a system message to each block if specified in config.

7. Calculates and logs summary statistics about the processed chats and blocks.

8. Exports the processed data into two JSON / JSONL files:
   - One file containing full chat metadata and all associated blocks.
   - One file containing only the processed blocks, one block per line,
     suitable for ML training pipelines.
"""

import json
import logging
import os
import uuid
from datetime import datetime
from pathlib import Path
from typing import List, Optional

import boto3
import hydra
from botocore.exceptions import ClientError, NoCredentialsError
from loguru import logger
from omegaconf import DictConfig, OmegaConf
from rich import box
from rich.console import Console
from rich.progress import (  # TODO: implement rich progress bar for tasks
    BarColumn,
    Progress,
    TextColumn,
    TimeElapsedColumn,
    TimeRemainingColumn,
)
from rich.table import Table

from src.models import Chat, Message
from src.utils import (
    calculate_chat_stats,
    capture_table_output,
    load_tokenizer,
    parse_date_limit,
    setup_loguru_logging,
    setup_standard_logging,
)


@hydra.main(config_path="conf", config_name="config")
def main(cfg: DictConfig) -> None:
    # ---------------------
    # 0) Set up logging configuration
    # ---------------------
    # Get absolute path to the directory of main.py
    # We assume config folder containing logging conf is always in the same directory as main.py
    # Avoid issues when running main.py from different directories
    project_root = Path(__file__).parent

    logger = logging.getLogger(__name__)
    logger.info("Setting up logging configuration.")

    setup_standard_logging(
        logging_config_path=os.path.join(
            project_root,
            "conf",
            "logging.yaml",
        ),
    )

    # setup_loguru_logging(logs_dir=os.path.join(project_root, "logs"))

    # ---------------------
    # 1) Tokenizer loading
    # ---------------------
    # We need a tokenizer to split chat messages into tokens and obtain token counts, for chunking and filtering:
    #  - Prefer the same tokenizer family (e.g. BPE, SentencePiece, WordPiece) as our target finetuning model for accuracy.
    #  - Use HuggingFace’s AutoTokenizer to load the specific tokenizer for the target model.
    #  - If that fails, fall back to OpenAI’s tiktoken (BPE) for speed and API‑compatibility.
    logger.info(f"Loading tokenizer for model {cfg.model_id} for token counting...")
    tokenizer = load_tokenizer(model_name=cfg.model_id)

    # ---------------------
    # 2) Setup S3 client for uploading processed data if needed
    # ---------------------
    s3 = None
    if "s3" in cfg.output.modes:
        logger.info("Setting up S3 client for uploading processed data...")

        try:
            # # Read AWS credentials from environment variables
            # Note: boto3 looks for AWS credentials in serveal locations. https://boto3.amazonaws.com/v1/documentation/api/latest/guide/credentials.html

            # AWS_ACCESS_KEY = os.getenv("AWS_ACCESS_KEY_ID")
            # AWS_SECRET_KEY = os.getenv("AWS_SECRET_ACCESS_KEY")

            # if not AWS_ACCESS_KEY or not AWS_SECRET_KEY:
            #     raise EnvironmentError(
            #         "Missing AWS credentials in environment variables."
            #     )

            # Create S3 client
            s3 = boto3.client(
                "s3",
                # aws_access_key_id=AWS_ACCESS_KEY,
                # aws_secret_access_key=AWS_SECRET_KEY,
                region_name=cfg.output.s3_region,
            )
            logger.info("S3 client setup successful.")

        except Exception as e:
            logger.error(
                f"Failed to set up S3 client: {e}, s3 upload will be skipped, only local export will be used."
            )
            cfg.output.modes = ["local"]

    # --------------------------------------------
    # 3.1) Load and upload raw data from JSON data
    # --------------------------------------------
    # We load the raw JSON export from a single file or a directory of files.
    # if a file is specified, it processes that single JSON file, which should contain a list of individual chats.
    # result.json: {chats: {list: {adam: {messages: []}, "zack": {messages: []}}}}
    # if a directory is specified, it processes all JSON files within it, which should each contain a single chat.
    # result.json: {name: "adam", type: "personal_chat", messages: [{from: "adam", text_entities: [], sticker_emoji: ""}]
    logger.info("Loading chats from raw JSON data...")

    mode = cfg.input.mode.lower()
    if mode not in ["file", "dir"]:
        logger.error(
            f"Invalid raw_input.mode: {mode}; must be 'file' or 'dir', defaulting to 'file'"
        )
        mode = "file"

    # Handle a single export file (e.g., "result.json")
    if mode == "file":
        fp = Path(cfg.input.file)
        if not fp.is_file():
            logger.error(f"Raw JSON export file not found: {fp}")
            raise FileNotFoundError(fp)

        try:
            data = json.loads(fp.read_text(encoding="utf-8"))
            raw_chats = data["chats"]["list"]  # Extract the list of chats
        except Exception as e:
            logger.error(f"Failed to load raw JSON export file {fp}: {e}")
            raise

    # Handle a directory of individual chat JSON files
    elif mode == "dir":
        dd = Path(cfg.input.dir)
        if not dd.is_dir():
            logger.error(f"Raw JSON directory not found: {dd}")
            raise FileNotFoundError(dd)

        raw_chats = []
        for chat_file in sorted(dd.glob("*.json")):
            try:
                chat_data = json.loads(chat_file.read_text(encoding="utf-8"))
                raw_chats.append(chat_data)
            except Exception as e:
                logger.error(f"Failed to load raw JSON export file {chat_file}: {e}")
                continue

    logger.info(f"Loaded {len(raw_chats)} chats for processing")

    # -------------------------------
    # 3.2) Export: Raw Chats
    # -------------------------------
    # Since we have no user feature for now, we treat each run as a separate run.
    # We create a new directory for each run, and store the processed data there.
    # UUID is used to create a unique directory name for each run.

    run_id = uuid.uuid4().hex  # Generate a fresh run UUID with no dashes

    # Define base paths
    base_dir = Path(cfg.output.local_dir)
    run_dir = base_dir / run_id

    # Save locally if configured
    if "local" in cfg.output.modes:
        logger.info(f"Saving raw chats locally to {run_dir}...")

        run_dir.mkdir(parents=True, exist_ok=True)
        raw_chats_filepath = run_dir / "raw.json"

        with raw_chats_filepath.open("w", encoding="utf-8") as f:
            json.dump(raw_chats, f, ensure_ascii=False, indent=2)

    # Upload to S3 if configured
    if "s3" in cfg.output.modes:
        logger.info(f"Uploading raw chats to S3 bucket {cfg.output.s3_bucket}...")

        try:
            s3.put_object(
                Bucket=cfg.output.s3_bucket,
                Key=f"{run_id}/data/raw.json",
                Body=json.dumps(raw_chats, ensure_ascii=False, indent=2),
                Metadata={
                    "uuid": run_id,
                },
            )
            logger.info(
                f"Successfully uploaded raw chats to s3://{cfg.output.s3_bucket}/{run_id}/raw.json"
            )
        except Exception as e:
            logger.error(f"Failed to upload raw chats to S3: {e}")
            raise

    # --------------------------------------------
    # 4) Build Chat objects
    # --------------------------------------------
    # We assemble a list of Chat instances, each representing a chat:
    #  - contact_name: the person or group name

    #  - chat_type: one‑on‑one, group, or supergroup

    #  - messages: a flat, chronological list of Message objects, each with:
    #    - role: the sender of the message (user or system)
    #    - content: the message text
    #    - timestamp: the datetime when the message was sent

    #  - blocks: A list of message blocks. Each block is a list of temporally
    #            and contextually related messages, chunked according to time
    #            and token limits. Defaults to an empty list.
    logger.info("Building chat objects from raw chats...")

    chats: List[Chat] = []
    target_name = cfg.target_name  # Name identifying "our" side of the conversation, renamed to "assistant" in the output
    date_limit = parse_date_limit(
        cfg.date_limit  # Optional date limit for filtering messages
    )

    for chat in raw_chats:
        contact_name = chat.get("name")

        if not contact_name:  # Skip chats without a name (deleted/anonymous)
            continue

        chat_type = chat.get("type")
        # Currently limiting to personal chats.
        # TODO: Expand this list or logic if group chat support is added @renhwa.
        # Potential Issue: Group chats seem to be a little wonky, only includes target name and messages.
        if chat_type not in ["personal_chat"]:
            continue

        msgs: List[Message] = []
        for msg in chat.get("messages", []):
            try:
                sender = msg.get("from", "")
                ents = msg.get("text_entities", [])
                sticker = msg.get("sticker_emoji", "")

                # We need a sender and some form of text content (entities or sticker).
                # We only include text_entities and sticker_emoji, since those produce tokenizable text, and skip other media (photos, files, voice notes
                if not sender or (not ents and not sticker):
                    continue

                # Reconstruct the textual content from entities + emoji.
                raw_text = "".join(ent["text"] for ent in ents) + sticker
                # Remove leading/trailing whitespace and replace internal newlines with spaces.
                # Newlines will be used later to delimit merged messages.
                content = raw_text.strip().replace("\n", " ")

                # Parse timestamp and apply date filter if set.
                timestamp = datetime.fromisoformat(msg["date"])
                if date_limit and timestamp < date_limit:
                    continue

                msgs.append(
                    Message(
                        role="assistant"  # Assign role based on sender
                        if sender == target_name
                        else "user",  # Assign sender role based on target_name
                        content=content,
                        timestamp=timestamp,
                    )
                )

            except Exception as e:
                logger.warning(
                    f"[{contact_name}] skipping a message due to parse error: {e}"
                )

        # If we found any valid messages, add the Conversation object.
        if msgs:
            msgs.sort(
                key=lambda m: m.timestamp
            )  # Sort messages by timestamp to ensure chronological order.

            chats.append(
                Chat(
                    contact_name=contact_name,
                    type=chat_type,
                    messages=msgs,
                )
            )

    logger.info(f"Built {len(chats)} usable chat objects.")

    # -------------------------------
    # 5) Chunking each chat into conversation 'blocks'
    # -------------------------------
    # Split each Chat.messages into “blocks” so that each block:
    #   • Maintains temporal context (messages no more than time_threshold_sec apart)
    #   • Stays within a token-budget (min_tokens ≤ block_tokens ≤ max_tokens)
    # This ensures that during LLM training each example has coherent context, and is neither too short (unhelpful) nor too long (slow to train on).

    convo_thereshold_secs = cfg.convo_block_thereshold_secs
    min_tokens = cfg.min_tokens_per_block
    max_tokens = cfg.max_tokens_per_block

    # Sanity‑checks
    if min_tokens >= max_tokens:
        logger.warning(
            f"Invalid token thresholds: min_tokens ({min_tokens}) ≥ max_tokens ({max_tokens}). "
            "Resetting to defaults: min_tokens=100, max_tokens=3000."
        )
        min_tokens, max_tokens = 100, 3000

    # variables to track block counts
    num_short_blocks = 0
    num_long_blocks = 0

    logger.info("Chunking chats into blocks...")
    for chat in chats:
        chat.blocks = []
        current_block: List[Message] = []
        current_tokens = 0
        previous_time: Optional[datetime] = None

        for msg in chat.messages:
            gap = (
                (msg.timestamp - previous_time).total_seconds()
                if previous_time
                else None
            )
            msg_tokens = len(tokenizer.encode(msg.content))

            # Continue block if within time and token limits
            if (
                previous_time
                and gap <= convo_thereshold_secs
                and (current_tokens + msg_tokens) <= max_tokens
            ):
                current_block.append(msg)
                current_tokens += msg_tokens
            else:
                # Commit the existing block
                if current_block:
                    if min_tokens <= current_tokens <= max_tokens:
                        chat.blocks.append(current_block)
                    elif current_tokens < min_tokens:
                        num_short_blocks += 1
                    else:
                        num_long_blocks += 1

                # Start a new block
                current_block = [msg]
                current_tokens = msg_tokens

            previous_time = msg.timestamp

        # Commit any remaining block
        if current_block:
            if min_tokens <= current_tokens <= max_tokens:
                chat.blocks.append(current_block)
            elif current_tokens < min_tokens:
                num_short_blocks += 1
            else:
                num_long_blocks += 1

    # Discard empty chats with empty blocks
    num_original_chats = len(chats)
    chats = [c for c in chats if c.blocks]
    num_discarded_chats = num_original_chats - len(chats)

    # Log the results
    num_total_blocks = sum(len(c.blocks) for c in chats)
    logger.info(
        f"Chunking complete: {num_original_chats} conversations → {len(chats)} conversations ({num_discarded_chats} discarded due to empty blocks), "
        f"{num_total_blocks} chat blocks created; {num_short_blocks} too short, {num_long_blocks} too long."
    )

    # -------------------------------
    # 6) Merge consecutive messages by sender within each block
    # -------------------------------
    # For each block in each Conversation, we:
    #   • Group consecutive messages from the same sender into one Message
    #   • Prefix every line with the delimiter (e.g. '>>>')
    #   • Separate lines with '\n'
    #   • Keep the timestamp of the first message in each group
    #   • Add a system message at the start of each block if specified
    logger.info("Merging consecutive messages by sender within each block...")
    delimiter = cfg.message_delimiter.strip()

    for convo in chats:
        merged_blocks: List[List[Message]] = []

        for block in convo.blocks:
            merged_messages: List[Message] = []

            first_msg = block[0]
            current_sender = first_msg.role
            current_timestamp = first_msg.timestamp
            current_content = f"{delimiter} {first_msg.content.strip()}"

            for msg in block[1:]:
                if (
                    msg.role == current_sender
                ):  # concatenate messages from the same sender
                    current_content += f"\n{delimiter} {msg.content.strip()}"
                else:
                    # Create and add the merged message to the list
                    merged_messages.append(
                        Message(
                            role=current_sender,
                            content=current_content,
                            timestamp=current_timestamp,
                        )
                    )
                    current_sender = msg.role
                    current_timestamp = msg.timestamp
                    current_content = f"{delimiter} {msg.content.strip()}"

            # Add last merged message if exists
            if current_content:
                merged_messages.append(
                    Message(
                        role=current_sender,
                        content=current_content,
                        timestamp=current_timestamp,
                    )
                )

            merged_blocks.append(merged_messages)

        convo.blocks = merged_blocks

    # Append the system message to each block
    if cfg.system_prompt:
        logger.info(
            f"Prepending system message to each conversation block with content: {cfg.system_prompt}"
        )
        # Try to build the system message first
        try:
            system_message = Message(
                role="system",
                content=cfg.system_prompt,
                timestamp=None,
            )
        except Exception as e:
            logger.error(
                f"Failed to create system message, skipping system prompts: {e}"
            )
            system_message = None

        # 2) If creation succeeded, prepend to every block
        if system_message:
            for convo in chats:
                for block in convo.blocks:
                    try:
                        block.insert(0, system_message)
                    except Exception as e:
                        # log and move on to the next block
                        logger.warning(
                            f"Could not prepend system message for chat '{convo.contact_name}', "
                            f"block starting at {block[0].timestamp if block else 'unknown'}: {e}"
                        )
                        continue

    # -------------------------------
    # 7) Log summary statistics
    # -------------------------------
    logger.info("Calculating statistics of processed chats...")
    chat_stats = calculate_chat_stats(chats, tokenizer)

    # Define the number of top entries to display
    k = 10

    # Extract and sort the block breakdown by the number of blocks in descending order
    top_k_breakdown = sorted(
        chat_stats["block_breakdown"].items(), key=lambda item: item[1], reverse=True
    )[:k]

    stats_table = "\n"
    stats_table += "*" * 36 + "\n"
    stats_table += "*{:^34}*\n".format("Chat Statistics Summary")
    stats_table += "*" * 36 + "\n"
    stats_table += f"{'Metric':<25} | {'Value':>8}\n"
    stats_table += "-" * 36 + "\n"
    stats_table += f"{'Total Chats':<25} | {chat_stats['num_chats']:>8}\n"
    stats_table += f"{'Total Blocks':<25} | {chat_stats['num_blocks']:>8}\n"
    stats_table += (
        f"{'Min Tokens/Block':<25} | {chat_stats['min_tokens_per_block']:>8}\n"
    )
    stats_table += (
        f"{'Max Tokens/Block':<25} | {chat_stats['max_tokens_per_block']:>8}\n"
    )
    stats_table += (
        f"{'Avg Tokens/Block':<25} | {chat_stats['avg_tokens_per_block']:>8.2f}\n"
    )
    stats_table += f"{'Min Duration (min)':<25} | {chat_stats['min_duration_minutes_per_block']:>8.2f}\n"
    stats_table += f"{'Max Duration (min)':<25} | {chat_stats['max_duration_minutes_per_block']:>8.2f}\n"
    stats_table += f"{'Avg Duration (min)':<25} | {chat_stats['avg_duration_minutes_per_block']:>8.2f}\n"

    stats_table += "\n"
    stats_table += "*" * 36 + "\n"
    stats_table += "*{:^34}*\n".format("Top Chats by Block Count")
    stats_table += "*" * 36 + "\n"
    for rank, (name, count) in enumerate(top_k_breakdown, start=1):
        stats_table += f"{rank:>2}. {name:<28} {count:>5}\n"

    logger.info("\n" + stats_table)

    # -------------------------------
    # 8) Export: Processed Chats and Training Blocks
    # -------------------------------
    logger.info("Exporting processed chats and training blocks...")

    # Define paths
    processed_chats_filepath = run_dir / "processed.json"
    training_blocks_filepath = run_dir / "train.jsonl"

    # --- Manually Define Metadata ---
    metadata_dict = {
        "uuid": run_id,
        "model_id": cfg.model_id,
        "target_name": cfg.target_name,
        "system_prompt": cfg.system_prompt,
        "date_limit": str(cfg.date_limit) if cfg.date_limit else "None",
        "convo_block_thereshold_secs": str(cfg.convo_block_thereshold_secs),
        "min_tokens_per_block": str(cfg.min_tokens_per_block),
        "max_tokens_per_block": str(cfg.max_tokens_per_block),
        "message_delimiter": cfg.message_delimiter,
    }
    metadata_dict.update(
        {f"stats_{k}": str(v) for k, v in chat_stats.items()}
    )  # add stats to metadata

    # 8.1) Prepare chat records
    logger.info("Preparing processed chat records...")
    chat_records = []
    for chat in chats:
        chat_record = {
            "contact_name": chat.contact_name,
            "chat_type": chat.type,
            "num_blocks": len(chat.blocks),
            "blocks": [
                {
                    "messages": [
                        {
                            "timestamp": msg.timestamp.isoformat()
                            if msg.timestamp
                            else None,
                            "role": msg.role,
                            "content": msg.content,
                        }
                        for msg in block
                    ]
                }
                for block in chat.blocks
            ],
        }
        chat_records.append(chat_record)

    # 8.2) Save processed chats locally if needed
    if "local" in cfg.output.modes:
        logger.info(f"Saving processed chats locally to {processed_chats_filepath}...")
        with processed_chats_filepath.open("w", encoding="utf-8") as f:
            json.dump(chat_records, f, ensure_ascii=False, indent=2)

    # 8.3) Upload processed chats to S3 if needed
    if "s3" in cfg.output.modes and s3 is not None:
        logger.info(f"Uploading processed chats to S3 bucket {cfg.output.s3_bucket}...")
        try:
            s3.put_object(
                Bucket=cfg.output.s3_bucket,
                Key=f"{run_id}/data/processed.json",
                Body=json.dumps(chat_records, ensure_ascii=False, indent=2),
                Metadata=metadata_dict,
            )
            logger.info(
                f"Successfully uploaded chats.json to s3://{cfg.output.s3_bucket}/{run_id}/data/processed.json"
            )
        except Exception as e:
            logger.error(f"Failed to upload chats.json to S3: {e}")

    # 8.4) Save training blocks locally if needed
    logger.info("Preparing training blocks...")
    training_block_lines = []
    for chat in chats:
        for block in chat.blocks:
            record = {
                "messages": [
                    {"role": msg.role, "content": msg.content} for msg in block
                ]
            }
            training_block_lines.append(
                json.dumps(record, ensure_ascii=False, separators=(",", ":"))
            )

    if "local" in cfg.output.modes:
        logger.info(f"Saving training blocks locally to {training_blocks_filepath}...")
        with training_blocks_filepath.open("w", encoding="utf-8") as f:
            f.write("\n".join(training_block_lines))

    # 8.5) Upload training blocks to S3 if needed
    if "s3" in cfg.output.modes and s3 is not None:
        logger.info(f"Uploading training blocks to S3 bucket {cfg.output.s3_bucket}...")
        try:
            s3.put_object(
                Bucket=cfg.output.s3_bucket,
                Key=f"{run_id}/data/train.jsonl",
                Body="\n".join(training_block_lines),
                Metadata=metadata_dict,
            )
            logger.info(
                f"Successfully uploaded train.jsonl to s3://{cfg.output.s3_bucket}/{run_id}/data/train.jsonl"
            )
        except Exception as e:
            logger.error(f"Failed to upload train.jsonl to S3: {e}")
>>>>>>> 103de4ec


if __name__ == "__main__":
    main()<|MERGE_RESOLUTION|>--- conflicted
+++ resolved
@@ -1,7 +1,3 @@
-<<<<<<< HEAD
-def main():
-    print("Hello from data-prep!")
-=======
 #!/usr/bin/env python3
 """
 Processes a JSON chat export (e.g., from Telegram) into filtered conversation
@@ -48,27 +44,13 @@
 
 import boto3
 import hydra
-from botocore.exceptions import ClientError, NoCredentialsError
-from loguru import logger
-from omegaconf import DictConfig, OmegaConf
-from rich import box
-from rich.console import Console
-from rich.progress import (  # TODO: implement rich progress bar for tasks
-    BarColumn,
-    Progress,
-    TextColumn,
-    TimeElapsedColumn,
-    TimeRemainingColumn,
-)
-from rich.table import Table
+from omegaconf import DictConfig
 
 from src.models import Chat, Message
 from src.utils import (
     calculate_chat_stats,
-    capture_table_output,
     load_tokenizer,
     parse_date_limit,
-    setup_loguru_logging,
     setup_standard_logging,
 )
 
@@ -645,7 +627,6 @@
             )
         except Exception as e:
             logger.error(f"Failed to upload train.jsonl to S3: {e}")
->>>>>>> 103de4ec
 
 
 if __name__ == "__main__":
