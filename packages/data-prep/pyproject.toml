--- conflicted
+++ resolved
@@ -1,8 +1,5 @@
 [project]
 dependencies = [
-<<<<<<< HEAD
-  "boto3>=1.37.35"
-=======
   "boto3>=1.37.35",
   "hydra-core>=1.3.2",
   "loguru>=0.7.3",
@@ -11,8 +8,7 @@
   "rich>=14.0.0",
   "ruff>=0.11.6",
   "tiktoken>=0.9.0",
-  "transformers>=4.51.3",
->>>>>>> 103de4ec
+  "transformers>=4.51.3"
 ]
 description = "Add your description here"
 name = "data-prep"
